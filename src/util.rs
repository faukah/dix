<<<<<<< HEAD
use std::{
    cmp::Ordering,
    collections::{HashMap, HashSet},
    sync::OnceLock,
};

use log::debug;
use regex::Regex;

use crate::error::AppError;

// Use type alias for Result with our custom error type
type Result<T> = std::result::Result<T, AppError>;
=======
use crate::error::AppError;
use log::{debug, error};
use regex::Regex;
use std::cmp::Ordering;
>>>>>>> 86564fbd

use std::{
    collections::{HashMap, HashSet},
    string::ToString,
    sync::OnceLock,
    thread,
};

// Use type alias for Result with our custom error type
type Result<T> = std::result::Result<T, AppError>;

#[derive(Eq, PartialEq, Debug)]
enum VersionComponent {
    Number(u64),
    Text(String),
}

impl std::cmp::Ord for VersionComponent {
    fn cmp(&self, other: &Self) -> Ordering {
        use VersionComponent::{Number, Text};
        match (self, other) {
            (Number(x), Number(y)) => x.cmp(y),
            (Text(x), Text(y)) => match (x.as_str(), y.as_str()) {
                ("pre", _) => Ordering::Less,
                (_, "pre") => Ordering::Greater,
                _ => x.cmp(y),
            },
            (Text(_), Number(_)) => Ordering::Less,
            (Number(_), Text(_)) => Ordering::Greater,
        }
    }
}

impl PartialOrd for VersionComponent {
    fn partial_cmp(&self, other: &Self) -> Option<Ordering> {
        Some(self.cmp(other))
    }
}

// takes a version string and outputs the different components
//
// a component is delimited by '-' or '.' and consists of just digits or letters
struct VersionComponentIterator<'a> {
    v: &'a [u8],
    pos: usize,
}

impl<'a> VersionComponentIterator<'a> {
    pub fn new<I: Into<&'a str>>(v: I) -> Self {
        Self {
            v: v.into().as_bytes(),
            pos: 0,
        }
    }
}

impl Iterator for VersionComponentIterator<'_> {
    type Item = VersionComponent;

    fn next(&mut self) -> Option<Self::Item> {
        // skip all '-' and '.' in the beginning
        while let Some(b'.' | b'-') = self.v.get(self.pos) {
            self.pos += 1;
        }

        // get the next character and decide if it is a digit or char
        let c = self.v.get(self.pos)?;
        let is_digit = c.is_ascii_digit();
        // based on this collect characters after this into the component
        let component_len = self.v[self.pos..]
            .iter()
            .copied()
            .take_while(|&c| c.is_ascii_digit() == is_digit && c != b'.' && c != b'-')
            .count();
        let component =
            String::from_utf8_lossy(&self.v[self.pos..(self.pos + component_len)]).into_owned();

        // remember what chars we used
        self.pos += component_len;

        if component.is_empty() {
            None
        } else if is_digit {
            component.parse::<u64>().ok().map(VersionComponent::Number)
        } else {
            Some(VersionComponent::Text(component))
        }
    }
}

/// Compares two strings of package versions, and figures out the greater one.
///
/// # Returns
///
/// * Ordering
pub fn compare_versions(a: &str, b: &str) -> Ordering {
    let iter_a = VersionComponentIterator::new(a);
    let iter_b = VersionComponentIterator::new(b);

    iter_a.cmp(iter_b)
}

/// Parses a nix store path to extract the packages name and version
///
/// This function first drops the inputs first 44 chars, since that is exactly the length of the /nix/store/... prefix. Then it matches that against our store path regex.
///
/// # Returns
///
/// * Result<(&'a str, &'a str)> - The Package's name and version, or an error if
///   one or both cannot be retrieved.
pub fn get_version<'a>(pack: impl Into<&'a str>) -> Result<(&'a str, &'a str)> {
    let path = pack.into();

    // We can strip the path since it _always_ follows the format
    // /nix/store/<...>-<program_name>-......
    // This part is exactly 44 chars long, so we just remove it.
    let stripped_path = &path[44..];
    debug!("Stripped path: {stripped_path}");

    // Match the regex against the input
    if let Some(cap) = store_path_regex().captures(stripped_path) {
        // Handle potential missing captures safely
        let name = cap.get(1).map_or("", |m| m.as_str());
        let mut version = cap.get(2).map_or("<none>", |m| m.as_str());

        if version.starts_with('-') {
            version = &version[1..];
        }

        if name.is_empty() {
            return Err(AppError::ParseError {
                message: format!("Failed to extract name from path: {path}"),
                context: "get_version".to_string(),
                source: None,
            });
        }

        return Ok((name, version));
    }

    Err(AppError::ParseError {
        message: format!("Path does not match expected nix store format: {path}"),
        context: "get_version".to_string(),
        source: None,
    })
}

// Returns a reference to the compiled regex pattern.
// The regex is compiled only once.
pub fn store_path_regex() -> &'static Regex {
    static REGEX: OnceLock<Regex> = OnceLock::new();
    REGEX.get_or_init(|| {
        Regex::new(r"(.+?)(-([0-9].*?))?$")
            .expect("Failed to compile regex pattern for nix store paths")
    })
}

// TODO: move this somewhere else, this does not really
// belong into this file
pub struct PackageDiff<'a> {
    pub pkg_to_versions_pre: HashMap<&'a str, HashSet<&'a str>>,
    pub pkg_to_versions_post: HashMap<&'a str, HashSet<&'a str>>,
    pub pre_keys: HashSet<&'a str>,
    pub post_keys: HashSet<&'a str>,
    pub added: HashSet<&'a str>,
    pub removed: HashSet<&'a str>,
    pub changed: HashSet<&'a str>,
}

impl<'a> PackageDiff<'a> {
    pub fn new<S: AsRef<str> + 'a>(pkgs_pre: &'a [S], pkgs_post: &'a [S]) -> Self {
        // Map from packages of the first closure to their version
        let mut pre = HashMap::<&str, HashSet<&str>>::new();
        let mut post = HashMap::<&str, HashSet<&str>>::new();

        for p in pkgs_pre {
            match get_version(p.as_ref()) {
                Ok((name, version)) => {
                    pre.entry(name).or_default().insert(version);
                }
                Err(e) => {
                    debug!("Error parsing package version: {e}");
                }
            }
        }

        for p in pkgs_post {
            match get_version(p.as_ref()) {
                Ok((name, version)) => {
                    post.entry(name).or_default().insert(version);
                }
                Err(e) => {
                    debug!("Error parsing package version: {e}");
                }
            }
        }

        // Compare the package names of both versions
        let pre_keys: HashSet<&str> = pre.keys().copied().collect();
        let post_keys: HashSet<&str> = post.keys().copied().collect();

        // Difference gives us added and removed packages
        let added: HashSet<&str> = &post_keys - &pre_keys;

        let removed: HashSet<&str> = &pre_keys - &post_keys;
        // Get the intersection of the package names for version changes
        let changed: HashSet<&str> = &pre_keys & &post_keys;
        Self {
            pkg_to_versions_pre: pre,
            pkg_to_versions_post: post,
            pre_keys,
            post_keys,
            added,
            removed,
            changed,
        }
    }
}

mod test {

    #[test]
    fn test_version_component_iter() {
        use super::VersionComponent::{Number, Text};
        use crate::util::VersionComponentIterator;
        let v = "132.1.2test234-1-man----.--.......---------..---";

        let comp: Vec<_> = VersionComponentIterator::new(v).collect();
        assert_eq!(
            comp,
            [
                Number(132),
                Number(1),
                Number(2),
                Text("test".into()),
                Number(234),
                Number(1),
                Text("man".into())
            ]
        );
    }
}
/// Parses a nix store path to extract the packages name and version
///
/// This function first drops the inputs first 44 chars, since that is exactly the length of the /nix/store/... prefix. Then it matches that against our store path regex.
///
/// # Returns
///
/// * Result<(&'a str, &'a str)> - The Package's name and version, or an error if
///   one or both cannot be retrieved.
pub fn get_version<'a>(pack: impl Into<&'a str>) -> Result<(&'a str, &'a str)> {
    let path = pack.into();

    // We can strip the path since it _always_ follows the format
    // /nix/store/<...>-<program_name>-......
    // This part is exactly 44 chars long, so we just remove it.
    let stripped_path = &path[44..];
    debug!("Stripped path: {stripped_path}");

    // Match the regex against the input
    if let Some(cap) = store_path_regex().captures(stripped_path) {
        // Handle potential missing captures safely
        let name = cap.get(1).map_or("", |m| m.as_str());
        let mut version = cap.get(2).map_or("<none>", |m| m.as_str());

        if version.starts_with('-') {
            version = &version[1..];
        }

        if name.is_empty() {
            return Err(AppError::ParseError {
                message: format!("Failed to extract name from path: {path}"),
                context: "get_version".to_string(),
                source: None,
            });
        }

        return Ok((name, version));
    }

    Err(AppError::ParseError {
        message: format!("Path does not match expected nix store format: {path}"),
        context: "get_version".to_string(),
        source: None,
    })
}

// Returns a reference to the compiled regex pattern.
// The regex is compiled only once.
fn store_path_regex() -> &'static Regex {
    static REGEX: OnceLock<Regex> = OnceLock::new();
    REGEX.get_or_init(|| {
        Regex::new(r"(.+?)(-([0-9].*?))?$")
            .expect("Failed to compile regex pattern for nix store paths")
    })
}<|MERGE_RESOLUTION|>--- conflicted
+++ resolved
@@ -1,33 +1,17 @@
-<<<<<<< HEAD
 use std::{
     cmp::Ordering,
     collections::{HashMap, HashSet},
     sync::OnceLock,
 };
 
+use crate::error::AppError;
 use log::debug;
 use regex::Regex;
 
-use crate::error::AppError;
-
 // Use type alias for Result with our custom error type
 type Result<T> = std::result::Result<T, AppError>;
-=======
-use crate::error::AppError;
-use log::{debug, error};
-use regex::Regex;
-use std::cmp::Ordering;
->>>>>>> 86564fbd
-
-use std::{
-    collections::{HashMap, HashSet},
-    string::ToString,
-    sync::OnceLock,
-    thread,
-};
-
-// Use type alias for Result with our custom error type
-type Result<T> = std::result::Result<T, AppError>;
+
+use std::string::ToString;
 
 #[derive(Eq, PartialEq, Debug)]
 enum VersionComponent {
@@ -259,58 +243,4 @@
             ]
         );
     }
-}
-/// Parses a nix store path to extract the packages name and version
-///
-/// This function first drops the inputs first 44 chars, since that is exactly the length of the /nix/store/... prefix. Then it matches that against our store path regex.
-///
-/// # Returns
-///
-/// * Result<(&'a str, &'a str)> - The Package's name and version, or an error if
-///   one or both cannot be retrieved.
-pub fn get_version<'a>(pack: impl Into<&'a str>) -> Result<(&'a str, &'a str)> {
-    let path = pack.into();
-
-    // We can strip the path since it _always_ follows the format
-    // /nix/store/<...>-<program_name>-......
-    // This part is exactly 44 chars long, so we just remove it.
-    let stripped_path = &path[44..];
-    debug!("Stripped path: {stripped_path}");
-
-    // Match the regex against the input
-    if let Some(cap) = store_path_regex().captures(stripped_path) {
-        // Handle potential missing captures safely
-        let name = cap.get(1).map_or("", |m| m.as_str());
-        let mut version = cap.get(2).map_or("<none>", |m| m.as_str());
-
-        if version.starts_with('-') {
-            version = &version[1..];
-        }
-
-        if name.is_empty() {
-            return Err(AppError::ParseError {
-                message: format!("Failed to extract name from path: {path}"),
-                context: "get_version".to_string(),
-                source: None,
-            });
-        }
-
-        return Ok((name, version));
-    }
-
-    Err(AppError::ParseError {
-        message: format!("Path does not match expected nix store format: {path}"),
-        context: "get_version".to_string(),
-        source: None,
-    })
-}
-
-// Returns a reference to the compiled regex pattern.
-// The regex is compiled only once.
-fn store_path_regex() -> &'static Regex {
-    static REGEX: OnceLock<Regex> = OnceLock::new();
-    REGEX.get_or_init(|| {
-        Regex::new(r"(.+?)(-([0-9].*?))?$")
-            .expect("Failed to compile regex pattern for nix store paths")
-    })
 }